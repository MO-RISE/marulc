"""Containing functionality for unpacking binary n2k messages according to PGN-specific definitions
"""
import json
from pathlib import Path
from copy import deepcopy

import bitstruct

from jasmine.exceptions import (
    MultiPacketDiscardedError,
    MultiPacketInProcessError,
)

# Read PGNs metadata from CANBOAT database
DB_PATH = Path(__file__).parent / "nmea2000_pgn_specifications.json"
with DB_PATH.open() as f_handle:
    PGN_DB = {item["PGN"]: item for item in json.load(f_handle)["PGNs"]}

<<<<<<< HEAD
=======

def get_description_for_pgn(pgn: int) -> dict:
    """Get the description and template for this pgn in the format of a python
    dictionary

    Args:
        pgn (int): PGN number

    Returns:
        dict: Description
    """
    descr = PGN_DB.get(pgn)
    if not descr:
        raise ValueError(f"No knowledge of PGN {pgn}")

    return descr


# Fast packet buffer to deal with multi-sentence messages
BUCKET = dict()
>>>>>>> 17d38964

def process_sub_packet(pgn: int, address: int, data: bytearray, bucket: dict):
    """Process a single subpacket part of a multi-packet n2k message. The following
    description of the protocol is taken from CANBOAT:

    NMEA 2000 uses the 8 'data' bytes as follows for fast packet type:
    data[0] is an 'order' that increments, or not (depending a bit on implementation).
    If the size of the packet <= 7 then the data follows in data[1..7]
    If the size of the packet > 7 then the next byte data[1] is the size of the payload
    and data[0] is divided into 5 bits index into the fast packet, and 3 bits 'order
    that increases.
    This means that for 'fast packets' the first bucket (sub-packet) contains 6 payload
    bytes and 7 for remaining. Since the max index is 31, the maximal payload is
    6 + 31 * 7 = 223 bytes

    Args:
        pgn (int): PGN number
        address (int): Source address of message
        data (bytearray): Raw binary packet data
        bucket (dict): Reference to temporary storage for partly parsed messages

    Raises:
        MultiPacketDiscardedError: If this subpacket is discarded due to missing
            messages
        MultiPacketInProcessError: If this subpacket has been processed successfully
            but we require more subpackets to be able to decode the full message

    Returns:
        bytearray: Complete, raw binary message stitched together from multiple subpackets
    """
    data = data[::-1]
    length = len(data) * 8  # bits
    order, idx = bitstruct.unpack(f">P{length - 8}u3u5", data)
    hashed_id = hash((pgn, address, order))

    # Too late to the party
    if idx > 0 and hashed_id not in bucket:
        raise MultiPacketDiscardedError

    # First message in a new sequence
    if idx == 0:
        (payload,) = bitstruct.unpack(">r48P16", data)
        bucket[hashed_id] = {"payload": payload, "counter": 1}
        raise MultiPacketInProcessError

    # Fetch existing bucket
    buffer = bucket[hashed_id]

    # Check for fck-up
    if buffer["counter"] != idx:
        # Dropped sub-package
        del bucket[hashed_id]
        raise MultiPacketDiscardedError

    # Still on track, append this payload to existing one!
    (payload,) = bitstruct.unpack(f">r{length - 8}P8", data)
    buffer["payload"] = payload + buffer["payload"]
    buffer["counter"] += 1

    # Check if we are done with this specific sequence
    total_length = packet_total_length(pgn)
    if len(buffer["payload"]) == total_length:
        final_payload = buffer["payload"]
        del bucket[hashed_id]  # Clean up
        return final_payload[::-1]

    raise MultiPacketInProcessError


def packet_type(pgn: int) -> str:
    """Return the packet type associated with this PGN number

    Args:
        pgn (int): PGN number

    Returns:
        str: Packet type
    """
    return PGN_DB[pgn]["Type"]


def packet_total_length(pgn: int) -> int:
    """Returns the total length of the binary message associated with this PGN number

    Args:
        pgn (int): PGN number

    Returns:
        int: Total length (number of bytes)
    """
    return PGN_DB[pgn]["Length"]


def packet_field_decoder(pgn: int) -> bitstruct.CompiledFormat:
    """Returns a pre-compiled bit field decoder for the message definition
    associated with this PGn number

    Args:
        pgn (int): PGN number

    Returns:
        bitstruct.CompiledFormat: Pre-compiled bit field decoder
    """
    bits = ""
    for field in PGN_DB[pgn]["Fields"]:
        length = field["BitLength"]
        signed = field["Signed"]
        bits = f"{'s' if signed else 'u'}{length}" + bits

    # Bigendian
    bits = ">" + bits

    return bitstruct.compile(bits)


def unpack_fields(pgn: int, data: bytearray) -> dict:
    """Unpack all fields of a complete binary message into a python dictionary

    Args:
        pgn (int): PGN number
        data (bytearray): Complete, raw binary message as a bytearray

    Returns:
        dict: Unpacked fields as a python dictionary
    """

    # Fetch field decoder and unpack raw data
    decoder = packet_field_decoder(pgn)
    unpacked = decoder.unpack(data[::-1])[
        ::-1
    ]  # Reverse twice to match field ordering in JSON

    output = {}

    for value, field in zip(unpacked, PGN_DB[pgn]["Fields"]):
        # Use field dictionary as blueprint
        tmp = {}
        tmp = deepcopy(field)

        # Remove uneccessary info without raising any errors
        tmp.pop("BitLength", None)
        tmp.pop("BitOffset", None)
        tmp.pop("BitStart", None)
        tmp.pop("Signed", None)
        tmp.pop("Order", None)
        tmp.pop("Id", None)

        # Add parsed value, scaled according to "Resolution"
        tmp["Value"] = value * (float(tmp.pop("Resolution", 0)) or 1)

        # Add to main dict using Id
        output[field["Id"]] = tmp

    return output


def unpack_complete_message(pgn: int, data: bytearray) -> dict:
    """Unpack a complete n2k message associated with this PGN number

    Args:
        pgn (int): PGN number
        data (bytearray): Complete, raw binary message as a bytearray

    Returns:
        dict: Unpacked message as a python dictionary
    """
    return {
        "Id": PGN_DB[pgn]["Id"],
        "Description": PGN_DB[pgn]["Description"],
        "Fields": unpack_fields(pgn, data),
    }<|MERGE_RESOLUTION|>--- conflicted
+++ resolved
@@ -16,8 +16,6 @@
 with DB_PATH.open() as f_handle:
     PGN_DB = {item["PGN"]: item for item in json.load(f_handle)["PGNs"]}
 
-<<<<<<< HEAD
-=======
 
 def get_description_for_pgn(pgn: int) -> dict:
     """Get the description and template for this pgn in the format of a python
@@ -34,11 +32,6 @@
         raise ValueError(f"No knowledge of PGN {pgn}")
 
     return descr
-
-
-# Fast packet buffer to deal with multi-sentence messages
-BUCKET = dict()
->>>>>>> 17d38964
 
 def process_sub_packet(pgn: int, address: int, data: bytearray, bucket: dict):
     """Process a single subpacket part of a multi-packet n2k message. The following
